#PreDashboardView {
    width: 100%;
    height: 100%;
    display: flex;
    justify-content: center;
    align-items: center;
    background-color: var(--background-color);
}

#introText {
    margin-bottom: 30px;
<<<<<<< HEAD
=======
    color: var(--primary-color);
>>>>>>> 7bd6cfb3
}

#uploadTitle {
    left: 0;
    width: 100%;
    font-size: 23px;
    color: var(--primary-color);
}

#welcomeOverlay {
    width: 100%;
    height: 100%;
    display: flex;
    justify-content: center;
    align-items: center;
    animation-name: scaleAndFade;
    animation-duration: 2s;
    animation-fill-mode: forwards;
    position: absolute;
}

#welcomeOverlay > h1 {
    margin: 0;
    font-size: 35px;
    animation-name: scaleAndFade;
    animation-duration: 2s;
    animation-fill-mode: forwards;
    color: var(--primary-color);
}

@keyframes scaleAndFade {
    0% {
    }
    100% {
        font-size: 200px;
        opacity: 0;
        display: none;
    }
}

@keyframes fadeIn {
    0% {
        opacity: 0;
    }
    100% {
        opacity: 1;
    }
}

#predashboardContainer {
    width: 90%;
    min-width: 90%;
    height: 100%;
    display: flex;
    flex-direction: column;
    justify-content: center;
    align-items: center;
    background-color: var(--background-color);
    opacity: 0;
    animation-name: fadeIn;
    animation-duration: 0.5s;
    animation-fill-mode: forwards;
    animation-delay: 1.2s;
    z-index: 2;
}

#permissionStatusContainer {
    height: 20%;
    width: 100%;
    display: flex;
    flex-direction: column;
    justify-content: flex-start;
    align-items: flex-start;
}

#permissionStatusContainer > h1 {
    font-size: 23px;
    margin: 0;
    color: var(--primary-color);
}

.permissionTitleContainer {
<<<<<<< HEAD
    margin-top: 20px;
=======
    margin-top: 15px;
>>>>>>> 7bd6cfb3
    width: 100%;
    display: flex;
}

.permissionTitle {
    margin-left: 7%;
    font-size: 20px;
    color: var(--primary-color);
}

.permissionStatus {
    margin-left: 5%;
}

.granted {
    color: green;
}

.denied {
    color: red;
}

<<<<<<< HEAD
#fcmClientDrop {
    height: 25%;
    width: 90%;
=======
.recheckPermissionButton {
    margin-left: 20px;
    border: 2px solid var(--primary-color);
    border-radius: 8px;
    background: var(--background-color);
    transition: border-radius 0.25s;
    outline: none;
}

.recheckPermissionButton:hover {
    border-radius: 15px;
    cursor: pointer;
}

#fcmClientDrop {
    height: 20%;
    width: 80%;
>>>>>>> 7bd6cfb3
    border-radius: 20px;
    border: 3px solid var(--primary-color);
    display: flex;
    justify-content: center;
    align-items: center;
    margin-bottom: 10px;
    transition: border-radius 0.25s;
}

h3 {
    margin: 0;
}

<<<<<<< HEAD
#fcmServerDrop {
    height: 25%;
    width: 90%;
=======
#requiredServerSettingsContainer {
    height: 10%;
    width: 100%;
    display: flex;
    flex-direction: column;
    justify-content: flex-start;
    align-items: flex-start;
}

#requiredServerSettingsContainer > h1 {
    font-size: 23px;
    margin: 0;
    color: var(--primary-color);
}

#setPasswordContainer {
    margin-top: 15px;
    width: 100%;
    display: flex;
}

#setPasswordContainer > h3 {
    margin-left: 7%;
    font-size: 20px;
    color: var(--primary-color);
}

#fcmServerDrop {
    height: 20%;
    width: 80%;
>>>>>>> 7bd6cfb3
    border-radius: 20px;
    border: 3px solid var(--primary-color);
    display: flex;
    justify-content: center;
    align-items: center;
    transition: border-radius 0.25s;
}

#fcmClientDrop:hover {
    border-radius: 30px;
}

#fcmServerDrop:hover {
    border-radius: 30px;
}

#fcmClientDrop div p {
    color: var(--primary-color);
}

#fcmServerDrop div p {
    color: var(--primary-color);
}

#requiredPasswordInput {
    margin: 0 0 0 15px;
    width: 50%;
    background-color: rgb(153, 153, 153);
    height: 20px;
    border: none;
    border-radius: 4px;
    outline: none;
    padding: 3px 10px;
    font-size: 16px;
    font-weight: normal;
    font-family: -apple-system, BlinkMacSystemFont, "Segoe UI", Roboto, Oxygen, Ubuntu, Cantarell, "Open Sans",
        "Helvetica Neue", sans-serif;
    transition: background-color 0.2s;
}

#requiredPasswordInput:hover {
    background-color: grey;
}

#requiredPasswordInput::placeholder {
    color: black;
}<|MERGE_RESOLUTION|>--- conflicted
+++ resolved
@@ -9,10 +9,7 @@
 
 #introText {
     margin-bottom: 30px;
-<<<<<<< HEAD
-=======
-    color: var(--primary-color);
->>>>>>> 7bd6cfb3
+    color: var(--primary-color);
 }
 
 #uploadTitle {
@@ -95,11 +92,7 @@
 }
 
 .permissionTitleContainer {
-<<<<<<< HEAD
-    margin-top: 20px;
-=======
     margin-top: 15px;
->>>>>>> 7bd6cfb3
     width: 100%;
     display: flex;
 }
@@ -122,11 +115,6 @@
     color: red;
 }
 
-<<<<<<< HEAD
-#fcmClientDrop {
-    height: 25%;
-    width: 90%;
-=======
 .recheckPermissionButton {
     margin-left: 20px;
     border: 2px solid var(--primary-color);
@@ -144,7 +132,6 @@
 #fcmClientDrop {
     height: 20%;
     width: 80%;
->>>>>>> 7bd6cfb3
     border-radius: 20px;
     border: 3px solid var(--primary-color);
     display: flex;
@@ -158,11 +145,6 @@
     margin: 0;
 }
 
-<<<<<<< HEAD
-#fcmServerDrop {
-    height: 25%;
-    width: 90%;
-=======
 #requiredServerSettingsContainer {
     height: 10%;
     width: 100%;
@@ -193,7 +175,6 @@
 #fcmServerDrop {
     height: 20%;
     width: 80%;
->>>>>>> 7bd6cfb3
     border-radius: 20px;
     border: 3px solid var(--primary-color);
     display: flex;
