#leftStatusBar {
    width: 58px;
    min-width: 58px;
    height: 100%;
    display: flex;
    flex-direction: column;
    align-items: center;
    justify-content: flex-end;
}

#restartIcon {
    width: 26px;
    height: 26px;
    margin-bottom: 10px;
    transition: transform 0.4s;
<<<<<<< HEAD
=======
    fill: var(--primary-color);
>>>>>>> 7bd6cfb3
}

#restartIcon:hover {
    transform: rotate(180deg);
    cursor: pointer;
}

#statusColorIndicator {
    width: 14px;
    height: 14px;
    border-radius: 4px;
    margin-bottom: 15px;
    background-color: red;
}<|MERGE_RESOLUTION|>--- conflicted
+++ resolved
@@ -13,10 +13,7 @@
     height: 26px;
     margin-bottom: 10px;
     transition: transform 0.4s;
-<<<<<<< HEAD
-=======
     fill: var(--primary-color);
->>>>>>> 7bd6cfb3
 }
 
 #restartIcon:hover {
