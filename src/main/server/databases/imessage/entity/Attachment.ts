import * as fs from "fs";
import * as base64 from "byte-base64";
import { Entity, PrimaryGeneratedColumn, Column, ManyToMany, JoinTable } from "typeorm";

import { Server } from "@server/index";
import { BooleanTransformer } from "@server/databases/transformers/BooleanTransformer";
import { DateTransformer } from "@server/databases/transformers/DateTransformer";
import { Message } from "@server/databases/imessage/entity/Message";
import { convertAudio, convertImage, getAttachmentMetadata } from "@server/databases/imessage/helpers/utils";
import { AttachmentResponse } from "@server/types";
import { FileSystem } from "@server/fileSystem";
import { Metadata } from "@server/fileSystem/types";
<<<<<<< HEAD
import { isNotEmpty } from "@server/helpers/utils";
=======
import { isMinSierra } from "@server/helpers/utils";
import { conditional } from "conditional-decorator";
>>>>>>> 1bb369fd

@Entity("attachment")
export class Attachment {
    @PrimaryGeneratedColumn({ name: "ROWID" })
    ROWID: number;

    @ManyToMany(type => Message)
    @JoinTable({
        name: "message_attachment_join",
        joinColumns: [{ name: "attachment_id" }],
        inverseJoinColumns: [{ name: "message_id" }]
    })
    messages: Message[];

    @Column({ type: "text", nullable: false })
    guid: string;

    @Column({
        type: "integer",
        name: "created_date",
        default: 0,
        transformer: DateTransformer
    })
    createdDate: Date;

    @Column({
        type: "integer",
        name: "start_date",
        default: 0,
        transformer: DateTransformer
    })
    startDate: Date;

    @Column({ type: "text", name: "filename", nullable: false })
    filePath: string;

    @Column({ type: "text", nullable: false })
    uti: string;

    @Column({ type: "text", name: "mime_type", nullable: true })
    mimeType: string;

    @Column({ type: "integer", name: "transfer_state", default: 0 })
    transferState: number;

    @Column({
        type: "integer",
        name: "is_outgoing",
        default: 0,
        transformer: BooleanTransformer
    })
    isOutgoing: boolean;

    @Column({ type: "blob", name: "user_info", nullable: true })
    userInfo: Blob;

    @Column({ type: "text", name: "transfer_name", nullable: false })
    transferName: string;

    @Column({ type: "integer", name: "total_bytes", default: 0 })
    totalBytes: number;

    @conditional(
        isMinSierra,
        Column({
            type: "integer",
            name: "is_sticker",
            default: 0,
            transformer: BooleanTransformer
        })
    )
    isSticker: boolean;

    @conditional(
        isMinSierra,
        Column({
            type: "blob",
            name: "sticker_user_info",
            nullable: true
        })
    )
    stickerUserInfo: Blob;

    @conditional(
        isMinSierra,
        Column({
            type: "blob",
            name: "attribution_info",
            nullable: true
        })
    )
    attributionInfo: Blob;

    @conditional(
        isMinSierra,
        Column({
            type: "integer",
            name: "hide_attachment",
            default: 0,
            transformer: BooleanTransformer
        })
    )
    hideAttachment: boolean;
}

export const getAttachmentResponse = async (attachment: Attachment, withData = false): Promise<AttachmentResponse> => {
    let data: Uint8Array | string = null;
    let metadata: Metadata = null;

    // Get the fully qualified path
    const tableData = attachment;
    let fPath = tableData.filePath;

    // If the attachment isn't finished downloading, the path will be null
    if (fPath) {
        fPath = FileSystem.getRealPath(fPath);

        try {
            // If the attachment is a caf, let's convert it
            if (tableData.uti === "com.apple.coreaudio-format") {
                const newPath = await convertAudio(tableData);
                fPath = newPath ?? fPath;
            }

            if (isNotEmpty(tableData?.mimeType)) {
                // If the attachment is a HEIC, convert it to a JPEG
                if (tableData.mimeType.startsWith("image/heic")) {
                    const newPath = await convertImage(tableData);
                    fPath = newPath ?? fPath;
                }
            }

            // If the attachment exists, do some things
            const exists = fs.existsSync(fPath);
            if (exists) {
                // If we want data, get the data
                if (withData) {
                    data = Uint8Array.from(fs.readFileSync(fPath));
                }

                // Fetch the attachment metadata if there is a mimeType
                metadata = await getAttachmentMetadata(tableData);

                // If there is no data, return null for the data
                // Otherwise, convert it to a base64 string
                if (data) {
                    data = base64.bytesToBase64(data as Uint8Array);
                }
            }
        } catch (ex: any) {
            console.log(ex);
            Server().log(`Could not read file [${fPath}]: ${ex.message}`, "error");
        }
    } else {
        console.warn("Attachment hasn't been downloaded yet!");
    }

    return {
        originalROWID: tableData.ROWID,
        guid: tableData.guid,
        messages: tableData.messages ? tableData.messages.map(item => item.guid) : [],
        data: data as string,
        height: (metadata?.height ?? 0) as number,
        width: (metadata?.width ?? 0) as number,
        uti: tableData.uti,
        mimeType: tableData.mimeType,
        transferState: tableData.transferState,
        isOutgoing: tableData.isOutgoing,
        transferName: tableData.transferName,
        totalBytes: tableData.totalBytes,
        isSticker: tableData.isSticker,
        hideAttachment: tableData.hideAttachment,
        metadata
    };
};<|MERGE_RESOLUTION|>--- conflicted
+++ resolved
@@ -10,12 +10,9 @@
 import { AttachmentResponse } from "@server/types";
 import { FileSystem } from "@server/fileSystem";
 import { Metadata } from "@server/fileSystem/types";
-<<<<<<< HEAD
 import { isNotEmpty } from "@server/helpers/utils";
-=======
 import { isMinSierra } from "@server/helpers/utils";
 import { conditional } from "conditional-decorator";
->>>>>>> 1bb369fd
 
 @Entity("attachment")
 export class Attachment {
